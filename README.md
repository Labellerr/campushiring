--- conflicted
+++ resolved
@@ -1,7 +1,3 @@
-<<<<<<< HEAD
-# campushiring
-This repository is part of the hiring process at Labellerr AI where students complete the assignment and raise a PR. Only the assignments which follow the guidelines will be accepted
-=======
-# campushiring
-This repository is part of the hiring process at Labellerr AI where students complete the assignment and raise a PR. Only the assignments which follow the guidelines will be accepted
->>>>>>> fd357258
+# campushiring
+This repository is part of the hiring process at Labellerr AI where students complete the assignment and raise a PR. Only the assignments which follow the guidelines will be accepted
+